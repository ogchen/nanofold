import torch
from torch import nn

from nanofold.training.loss import compute_fape_loss
from nanofold.training.loss import LDDTPredictor
from nanofold.training.frame import Frame
from nanofold.training.model.backbone_update import BackboneUpdate
from nanofold.training.model.invariant_point_attention import InvariantPointAttention


class StructureModuleLayer(nn.Module):
    def __init__(
        self,
        single_embedding_size,
        pair_embedding_size,
        dropout,
        ipa_embedding_size,
        num_query_points,
        num_value_points,
        num_heads,
    ):
        super().__init__()
        self.invariant_point_attention = InvariantPointAttention(
            single_embedding_size,
            pair_embedding_size,
            ipa_embedding_size,
            num_query_points,
            num_value_points,
            num_heads,
        )
        self.backbone_update = BackboneUpdate(single_embedding_size)
        self.dropout = nn.Dropout(dropout)
        self.layer_norm1 = nn.LayerNorm(single_embedding_size)
        self.layer_norm2 = nn.LayerNorm(single_embedding_size)
        self.transition = nn.Sequential(
            nn.Linear(single_embedding_size, single_embedding_size),
            nn.ReLU(),
            nn.Linear(single_embedding_size, single_embedding_size),
            nn.ReLU(),
            nn.Linear(single_embedding_size, single_embedding_size),
        )

    @staticmethod
    def get_args(config):
        return {
            **InvariantPointAttention.get_args(config),
            "single_embedding_size": config.getint("General", "single_embedding_size"),
            "pair_embedding_size": config.getint("InputEmbedding", "pair_embedding_size"),
            "dropout": config.getfloat("StructureModule", "dropout"),
        }

    def forward(self, single, pair, frames, frames_truth=None, fape_clamp=None):
        single = single + self.invariant_point_attention(single, pair, frames)
        single = self.layer_norm1(self.dropout(single))
        single = single + self.transition(single)
        single = self.layer_norm2(self.dropout(single))
        frames = Frame.compose(frames, self.backbone_update(single))

        loss = (
            compute_fape_loss(
                frames,
                frames.translations,
                frames_truth,
                frames_truth.translations,
                eps=1e-12,
                clamp=fape_clamp,
            )
            if frames_truth is not None
            else None
        )

        return single, frames, loss


class StructureModule(nn.Module):
    def __init__(
        self,
        num_layers,
        single_embedding_size,
        pair_embedding_size,
        dropout,
        ipa_embedding_size,
        num_query_points,
        num_value_points,
        num_heads,
<<<<<<< HEAD
        num_lddt_bins,
        num_lddt_channels,
=======
        device,
>>>>>>> 90a22b54
    ):
        super().__init__()
        self.structure_module_layer = StructureModuleLayer(
            single_embedding_size,
            pair_embedding_size,
            dropout,
            ipa_embedding_size,
            num_query_points,
            num_value_points,
            num_heads,
        )
        self.num_layers = num_layers
        self.single_layer_norm = nn.LayerNorm(single_embedding_size)
        self.pair_layer_norm = nn.LayerNorm(pair_embedding_size)
        self.single_linear = nn.Linear(single_embedding_size, single_embedding_size)
<<<<<<< HEAD
        self.lddt_predictor = LDDTPredictor(single_embedding_size, num_lddt_bins, num_lddt_channels)
=======
        self.device = device
>>>>>>> 90a22b54

    def forward(self, single, pair, local_coords, frames_truth=None, fape_clamp=None):
        batch_dims = single.shape[:-1]
        single = self.single_layer_norm(single)
        pair = self.pair_layer_norm(pair)
        single = self.single_linear(single)
        frames = Frame(
            rotations=torch.eye(3, device=self.device).unsqueeze(0).repeat(*batch_dims, 1, 1),
            translations=torch.zeros(*batch_dims, 3, device=self.device),
        )

        aux_losses = []
        for i in range(self.num_layers):
            single, frames, loss = self.structure_module_layer(
                single, pair, frames, frames_truth, fape_clamp
            )
            aux_losses.append(loss)
            if i < self.num_layers - 1:
                frames.rotations = frames.rotations.detach()

        aux_loss = (
            torch.stack(aux_losses).mean() if all(l is not None for l in aux_losses) else None
        )
        fape_loss = (
            compute_fape_loss(
                frames,
                frames.translations,
                frames_truth,
                frames_truth.translations,
                clamp=fape_clamp,
            )
            if (frames_truth is not None)
            else None
        )
        batched_frames = Frame(frames.rotations.unsqueeze(-3), frames.translations.unsqueeze(-2))
        coords = Frame.apply(batched_frames, local_coords)

        chain_lddt, chain_plddt, fape_loss, conf_loss, aux_loss = None, None, None, None, None
        if frames_truth is not None:
            aux_loss = torch.stack(aux_losses).mean()
            fape_loss = compute_fape_loss(
                frames,
                frames.translations,
                frames_truth,
                frames_truth.translations,
                clamp=fape_clamp,
            )
            residue_LDDT_truth = self.lddt_predictor.compute_per_residue_LDDT(
                frames.translations, frames_truth.translations
            )
            conf_loss, chain_plddt = self.lddt_predictor(single, residue_LDDT_truth)
            chain_lddt = residue_LDDT_truth.mean(dim=-1)

        return coords, chain_plddt, chain_lddt, fape_loss, conf_loss, aux_loss<|MERGE_RESOLUTION|>--- conflicted
+++ resolved
@@ -83,12 +83,9 @@
         num_query_points,
         num_value_points,
         num_heads,
-<<<<<<< HEAD
         num_lddt_bins,
         num_lddt_channels,
-=======
         device,
->>>>>>> 90a22b54
     ):
         super().__init__()
         self.structure_module_layer = StructureModuleLayer(
@@ -104,11 +101,8 @@
         self.single_layer_norm = nn.LayerNorm(single_embedding_size)
         self.pair_layer_norm = nn.LayerNorm(pair_embedding_size)
         self.single_linear = nn.Linear(single_embedding_size, single_embedding_size)
-<<<<<<< HEAD
         self.lddt_predictor = LDDTPredictor(single_embedding_size, num_lddt_bins, num_lddt_channels)
-=======
         self.device = device
->>>>>>> 90a22b54
 
     def forward(self, single, pair, local_coords, frames_truth=None, fape_clamp=None):
         batch_dims = single.shape[:-1]
