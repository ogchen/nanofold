import torch

from nanofold.training.model import Nanofold


class Trainer:
    def __init__(self, config, loggers, log_every_n_epoch):
        self.device = config.get("General", "device")
        self.loggers = loggers
        self.log_every_n_epoch = log_every_n_epoch
        params = Nanofold.get_args(config)
        [l.log_params(params) for l in self.loggers]
        self.model = Nanofold(**params)
        self.model = self.model.to(self.device)
        [l.log_model_summary(self.model) for l in self.loggers]
        self.optimizer = torch.optim.Adam(
            self.model.parameters(),
            lr=config.getfloat("Optimizer", "learning_rate"),
            betas=(
                config.getfloat("Optimizer", "beta1"),
                config.getfloat("Optimizer", "beta2"),
            ),
            eps=config.getfloat("Optimizer", "eps"),
        )

<<<<<<< HEAD
    def get_total_loss(self, fape_loss, conf_loss, aux_loss, dist_loss):
        return 0.5 * fape_loss + 0.5 * aux_loss + 0.01 * conf_loss + 0.3 * dist_loss
=======
    def load_batch(self, batch):
        return {
            k: v.to(self.device) if isinstance(v, torch.Tensor) else v for k, v in batch.items()
        }
>>>>>>> 90a22b54

    def training_loop(self, batch):
        _, _, _, fape_loss, conf_loss, aux_loss, dist_loss = self.model(batch)
        self.optimizer.zero_grad()
        self.get_total_loss(fape_loss, conf_loss, aux_loss, dist_loss).backward()
        self.optimizer.step()

    @torch.no_grad()
    def evaluate(self, loader):
        self.model.eval()
<<<<<<< HEAD
        _, chain_plddt, chain_lddt, fape_loss, conf_loss, aux_loss, dist_loss = self.model(
            next(iter(loader))
        )
=======
        _, loss = self.model(self.load_batch(next(iter(loader))))
>>>>>>> 90a22b54
        self.model.train()
        return {
            "chain_plddt": chain_plddt.mean().item(),
            "chain_lddt": chain_lddt.mean().item(),
            "fape_loss": fape_loss.item(),
            "conf_loss": conf_loss.item(),
            "aux_loss": aux_loss.item(),
            "dist_loss": dist_loss.item(),
            "total_loss": self.get_total_loss(fape_loss, conf_loss, aux_loss, dist_loss).item(),
        }

    def log_epoch(self, epoch, eval_loaders):
        if epoch % self.log_every_n_epoch != 0 or len(self.loggers) == 0:
            return
        metrics = {
            f"{k}_{metric_name}": metric
            for k, v in eval_loaders.items()
            for metric_name, metric in self.evaluate(v).items()
        }
        [l.log_epoch(epoch, metrics) for l in self.loggers]

    def fit(self, train_loader, eval_loaders, max_epoch):
        epoch = 0
        for batch in train_loader:
            if epoch == max_epoch:
                break
            self.training_loop(self.load_batch(batch))
            self.log_epoch(epoch, eval_loaders)
            epoch += 1
        [l.log_model(self.model) for l in self.loggers]<|MERGE_RESOLUTION|>--- conflicted
+++ resolved
@@ -23,15 +23,13 @@
             eps=config.getfloat("Optimizer", "eps"),
         )
 
-<<<<<<< HEAD
     def get_total_loss(self, fape_loss, conf_loss, aux_loss, dist_loss):
         return 0.5 * fape_loss + 0.5 * aux_loss + 0.01 * conf_loss + 0.3 * dist_loss
-=======
+
     def load_batch(self, batch):
         return {
             k: v.to(self.device) if isinstance(v, torch.Tensor) else v for k, v in batch.items()
         }
->>>>>>> 90a22b54
 
     def training_loop(self, batch):
         _, _, _, fape_loss, conf_loss, aux_loss, dist_loss = self.model(batch)
@@ -42,13 +40,9 @@
     @torch.no_grad()
     def evaluate(self, loader):
         self.model.eval()
-<<<<<<< HEAD
         _, chain_plddt, chain_lddt, fape_loss, conf_loss, aux_loss, dist_loss = self.model(
-            next(iter(loader))
+            self.load_batch(next(iter(loader)))
         )
-=======
-        _, loss = self.model(self.load_batch(next(iter(loader))))
->>>>>>> 90a22b54
         self.model.train()
         return {
             "chain_plddt": chain_plddt.mean().item(),
